--- conflicted
+++ resolved
@@ -13,11 +13,7 @@
 
 class KucoinBaseRestApi(object):
 
-<<<<<<< HEAD
     def __init__(self, url='', key='', secret='', passphrase='', is_sandbox=False):
-=======
-    def __init__(self, key='', secret='', passphrase='', is_sandbox=False, url=''):
->>>>>>> 20b5cfc4
         """
         https://docs.kucoin.com
 
@@ -29,7 +25,7 @@
         :type passphrase: string
         :param is_sandbox: True sandbox , False  (optional)
         """
-<<<<<<< HEAD
+
         if url:
             self.url = url
         else:
@@ -37,15 +33,7 @@
                 self.url = 'https://openapi-sandbox.kucoin.com'
             else:
                 self.url = 'https://api.kucoin.com'
-=======
-        if is_sandbox:
-            self.url = 'https://openapi-sandbox.kucoin.io'
-        else:
-            self.url = 'https://api.kucoin.io'
 
-        if url:
-            self.url = url
->>>>>>> 20b5cfc4
         self.key = key
         self.secret = secret
         self.passphrase = passphrase
